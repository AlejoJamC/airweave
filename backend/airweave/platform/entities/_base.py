"""Entity schemas."""

import hashlib
import importlib
import json
import os
import sys
from datetime import datetime
from enum import Enum
from typing import Any, Dict, List, Optional, Tuple, Type
from uuid import UUID, uuid4

from fastembed import SparseEmbedding
from pydantic import BaseModel, ConfigDict, Field, create_model, field_serializer, field_validator


class DestinationAction(str, Enum):
    """Action for an entity."""

    INSERT = "insert"
    UPDATE = "update"
    KEEP = "keep"


class Breadcrumb(BaseModel):
    """Breadcrumb for tracking ancestry."""

    entity_id: str
    name: str
    type: str


class BaseEntity(BaseModel):
    """Base entity schema."""

    # Set in source connector
    entity_id: str = Field(
        ..., description="ID of the entity this entity represents in the source."
    )
    breadcrumbs: List[Breadcrumb] = Field(
        default_factory=list, description="List of breadcrumbs for this entity."
    )

    # Set in sync orchestrator
    db_entity_id: UUID = Field(
        default_factory=uuid4, description="Unique ID of the entity in the DB."
    )
    source_name: Optional[str] = Field(
        None, description="Name of the source this entity came from."
    )
    sync_id: Optional[UUID] = Field(None, description="ID of the sync this entity belongs to.")
    sync_job_id: Optional[UUID] = Field(
        None, description="ID of the sync job this entity belongs to."
    )
    url: Optional[str] = Field(None, description="URL to the original content, if applicable.")
    sync_metadata: Optional[Dict[str, Any]] = Field(
        None, description="Additional metadata for the sync."
    )

    parent_entity_id: Optional[str] = Field(
        None, description="ID of the parent entity in the source."
    )

    vectors: Optional[List[List[float] | SparseEmbedding | None]] = Field(
        None, description="Vector representations of the entity."
    )
    chunk_index: Optional[int] = Field(
        None,
        description=(
            "Index of the chunk in the file, if applicable. "
            "Example: If a file is split into 2 chunks, "
            "the first chunk will have a chunk_index of 0, "
            "the second chunk will have a chunk_index of 1."
        ),
    )

    # Pydantic v2 configuration
    model_config = ConfigDict(
        from_attributes=True,
        arbitrary_types_allowed=True,
    )

    @field_validator("vectors", mode="before")
    @classmethod
    def _deserialize_vectors(cls, value):
        """Convert JSON-loaded dicts into SparseEmbedding instances when applicable.

        Accepts:
        - None
        - List of dense vectors (list[float])
        - List containing dicts with keys {indices, values} representing SparseEmbedding
        - Already-instantiated SparseEmbedding objects
        """
        if value is None:
            return None

        if not isinstance(value, list):
            return value

        deserialized: list = []
        for item in value:
            if isinstance(item, SparseEmbedding):
                deserialized.append(item)
                continue

            if isinstance(item, dict) and ("indices" in item and "values" in item):
                indices = item.get("indices")
                values = item.get("values")
                # Convert lists to numpy arrays if available
                try:
                    import numpy as np  # type: ignore

                    indices_np = np.asarray(indices, dtype=int)
                    values_np = np.asarray(values, dtype=float)
                    deserialized.append(SparseEmbedding(indices=indices_np, values=values_np))
                    continue
                except Exception:
                    # Fallback: pass through as-is if numpy or construction fails
                    pass

                # If we can't instantiate SparseEmbedding, keep the dict form
                deserialized.append({"indices": indices, "values": values})
            else:
                # Dense vector or other structure
                deserialized.append(item)
        return deserialized

    @field_serializer("vectors")
    def _serialize_vectors(self, vectors):
        """Serialize vectors to JSON-safe structures.

        - Dense vectors (List[float]) are returned as-is
        - SparseEmbedding instances are converted to {"indices": [...], "values": [...]} with lists
        """
        if vectors is None:
            return None

        serialized: list = []
        for item in vectors:
            # Handle sparse embedding objects
            if isinstance(item, SparseEmbedding):
                indices = getattr(item, "indices", None)
                values = getattr(item, "values", None)

                # Convert possible numpy arrays to lists
                if hasattr(indices, "tolist"):
                    indices = indices.tolist()
                if hasattr(values, "tolist"):
                    values = values.tolist()

                serialized.append({"indices": indices, "values": values})
            else:
                # Dense vector or already-serializable structure
                serialized.append(item)
        return serialized

    def hash(self) -> str:
        """Hash the entity using only content-relevant fields."""
        if getattr(self, "_hash", None):
            return self._hash

        # Define content-relevant fields (exclude metadata fields)
        metadata_fields = {
            "sync_job_id",
            "vector",
            "vectors",
            "_hash",
            "db_entity_id",
            "source_name",
            "sync_id",
            "sync_metadata",
        }

        # Get field names from the model
        all_fields = set(self.model_fields.keys())
        content_fields = all_fields - metadata_fields

        # Extract only content fields
        data = {k: v for k, v in self.model_dump().items() if k in content_fields}

        # Use stable serialization
        def stable_serialize(obj):
            if isinstance(obj, dict):
                return {k: stable_serialize(v) for k, v in sorted(obj.items())}
            elif isinstance(obj, (list, tuple)):
                return [stable_serialize(x) for x in obj]
            elif isinstance(obj, (str, int, float, bool, type(None))):
                return obj
            else:
                # Handle non-serializable types consistently
                return str(obj)

        # Create stable representation
        stable_data = stable_serialize(data)

        # Use canonical JSON encoding for consistent string representation
        json_str = json.dumps(stable_data, sort_keys=True, separators=(",", ":"))

        # Compute hash
        self._hash = hashlib.sha256(json_str.encode()).hexdigest()
        return self._hash

    def to_storage_dict(self, exclude_fields: Optional[List[str]] = None) -> Dict[str, Any]:
        """Convert entity to a dictionary suitable for storage in vector databases.

        This method handles serialization of complex types (dicts, lists) to JSON strings,
        except for specific fields that should remain as objects (like breadcrumbs).

        Args:
            exclude_fields: Optional list of field names to exclude from serialization

        Returns:
            Dict with all fields properly serialized for storage
        """
        # Start with the full model dump
        data = self.model_dump()

        # Helper function to recursively clean nested structures
        def clean_nested_data(obj, exclude_set):
            if isinstance(obj, dict):
                # Remove excluded fields and recursively clean remaining values
                cleaned = {}
                for key, value in obj.items():
                    if key not in exclude_set:
                        cleaned[key] = clean_nested_data(value, exclude_set)
                return cleaned
            elif isinstance(obj, list):
                # Recursively clean each item in the list
                return [clean_nested_data(item, exclude_set) for item in obj]
            elif isinstance(obj, UUID):
                # Convert UUID objects to strings
                return str(obj)
            else:
                # Return primitive types as-is
                return obj

        # Create set of fields to exclude for faster lookup
        exclude_set = set(exclude_fields) if exclude_fields else set()

        # Recursively clean the data
        data = clean_nested_data(data, exclude_set)

        # Fields that should remain as objects and not be JSON serialized
        object_fields = {"breadcrumbs"}

        # Serialize complex types to JSON strings, except for specified object fields
        for key, value in data.items():
            if key not in object_fields and isinstance(value, (dict, list)):
                data[key] = json.dumps(value)

        return data


class ChunkEntity(BaseEntity):
    """Base class for entities that are storable and embeddable chunks of data."""

    # Default fields to exclude when creating storage dict
    default_exclude_fields: List[str] = [
        "vector",  # Exclude the vector itself from the payload
<<<<<<< HEAD
        "vectors",  # Exclude dense+sparse vectors payload
        # "sync_job_id",
        # "sync_id",
=======
>>>>>>> 974c6f28
        "db_entity_id",
        "sync_metadata",
        # "parent_entity_id",  # Keep parent_entity_id for deletion tracking
        "default_exclude_fields",
        "_hash",
    ]

    def to_storage_dict(self, exclude_fields: Optional[List[str]] = None) -> Dict[str, Any]:
        """Convert entity to a dictionary suitable for storage in vector databases.

        This implementation uses default exclusions to keep only the essential fields.

        Args:
            exclude_fields: Optional list of field names to exclude from serialization
                            (adds to default exclusions)

        Returns:
            Dict with minimal fields properly serialized for storage
        """
        # Combine default and provided exclusions
        all_exclusions = list(self.default_exclude_fields)
        if exclude_fields:
            all_exclusions.extend(exclude_fields)
        exclusions = list(set(all_exclusions))  # Remove duplicates

        # Use parent implementation with our combined exclusions
        return super().to_storage_dict(exclude_fields=exclusions)


class ParentEntity(BaseEntity):
    """Base class for entities that are parents of other entities."""

    pass


class PolymorphicEntity(ChunkEntity):
    """Base class for dynamically generated entities.

    This class serves as the base for entities that are created at runtime,
    particularly for database table entities where the schema is determined
    by the table structure.
    """

    __abstract__ = True
    table_name: str
    schema_name: Optional[str] = None
    primary_key_columns: List[str] = Field(default_factory=list)

    @classmethod
    def create_table_entity_class(
        cls,
        table_name: str,
        schema_name: Optional[str],
        columns: Dict[str, Any],
        primary_keys: List[str],
    ) -> Type["PolymorphicEntity"]:
        """Create a new entity class for a database table.

        Args:
            table_name: Name of the database table
            schema_name: Optional database schema name
            columns: Dictionary of column names to their types and metadata
            primary_keys: List of primary key column names

        Returns:
            A new entity class with fields matching the table structure
        """
        # Create field definitions for the new model
        fields: Dict[str, Any] = {
            "table_name": (str, Field(default=table_name)),
            "schema_name": (Optional[str], Field(default=schema_name)),
            "primary_key_columns": (List[str], Field(default_factory=lambda: primary_keys)),
        }

        # Add fields for each database column
        for col_name, col_info in columns.items():
            python_type = col_info.get("python_type", Any)
            if col_name == "id":
                col_name = "id_"
            fields[col_name] = (Optional[python_type], Field(default=None))

        # Create the new model class
        model_name = f"{table_name.title().replace('_', '')}TableEntity"
        return create_model(
            model_name,
            __base__=cls,
            **fields,
        )


# Registry to track which FileEntity subclasses have had their models created
_file_entity_models_created = set()


class FileEntity(BaseEntity):
    """Base schema for file entities."""

    file_id: str = Field(..., description="ID of the file in the source system")
    name: str = Field(..., description="Name of the file")
    mime_type: Optional[str] = Field(None, description="MIME type of the file")
    size: Optional[int] = Field(None, description="Size of the file in bytes")
    download_url: str = Field(..., description="URL to download the file")
    should_skip: bool = Field(False, description="Flag indicating if this file should be skipped")
    metadata: Optional[Dict[str, Any]] = Field(
        default_factory=dict, description="Additional metadata about the file"
    )

    # File handling fields - set by file handler
    file_uuid: Optional[UUID] = Field(None, description="UUID assigned by the file manager")
    local_path: Optional[str] = Field(
        None, description="Temporary local path if file is downloaded"
    )
    checksum: Optional[str] = Field(None, description="File checksum/hash if available")
    total_size: Optional[int] = Field(None, description="Total size of the file in bytes")

    # Storage fields - set by storage manager
    storage_blob_name: Optional[str] = Field(
        None, description="Blob name in persistent storage (e.g., Azure)"
    )
    is_cached: bool = Field(False, description="Flag indicating if this file was loaded from cache")
    is_fully_processed: bool = Field(
        False,
        description="Flag indicating if this file was already fully processed (should be KEPT)",
    )

    def hash(self) -> str:
        """Hash the file entity.

        For files, we try the following strategies in order:
        1. If local_path is available, compute hash from actual file contents
        2. If checksum is available, use it as part of metadata hash
        3. Fall back to parent hash method using all metadata
        """
        if getattr(self, "_hash", None):
            return self._hash

        if self.local_path:
            # If we have the actual file, compute hash from its contents
            try:
                with open(self.local_path, "rb") as f:
                    content = f.read()
                    self._hash = hashlib.sha256(content).hexdigest()
                    return self._hash
            except Exception:
                # If file read fails, fall through to next method
                pass
        else:
            raise ValueError("File has no local path")

    @classmethod
    def create_parent_chunk_models(cls) -> Tuple[Type["ParentEntity"], Type["ChunkEntity"]]:
        """Create parent and chunk entity models for this file entity.

        This method dynamically generates two models:
        1. A parent model that inherits all fields from the source FileEntity subclass
           and represents the complete file metadata from the source system
        2. A chunk model that represents a chunk of the file's content with standardized
           fields for vector/graph DB storage

        Returns:
            A tuple of (ParentEntityClass, ChunkEntityClass)
        """
        # Get the class name prefix (e.g., "AsanaFile" from "AsanaFileEntity")
        class_name_prefix = cls.__name__.replace("Entity", "")

        # For parent, get all fields from the source FileEntity subclass
        parent_fields = {
            "number_of_chunks": (
                int,
                Field(default=0, description="Number of chunks of this file"),
            ),
        }
        for name, field in cls.model_fields.items():
            parent_fields[name] = (field.annotation, field)

        parent_model = create_model(
            f"{class_name_prefix}Parent", __base__=ParentEntity, **parent_fields
        )

        # Set module name to match the source entity's module
        parent_model.__module__ = cls.__module__

        # For chunk, create standardized fields for vector/graph DB storage
        chunk_fields = {
            "md_title": (Optional[str], Field(None, description="Title or heading of the chunk")),
            "md_content": (str, Field(..., description="The actual content of the chunk")),
            "md_type": (
                str,
                Field(..., description="Type of content (e.g., paragraph, table, list)"),
            ),
            "metadata": (
                Dict[str, Any],
                Field(default_factory=dict, description="Additional metadata about the chunk"),
            ),
            "md_position": (
                Optional[int],
                Field(None, description="Position of this chunk in the document"),
            ),
            "md_parent_title": (
                Optional[str],
                Field(None, description="Title of the parent document"),
            ),
            "md_parent_url": (
                Optional[str],
                Field(None, description="URL of the parent document if available"),
            ),
        }

        chunk_model = create_model(
            f"{class_name_prefix}Chunk", __base__=ChunkEntity, **chunk_fields
        )

        # Set module name to match the source entity's module
        chunk_model.__module__ = cls.__module__

        # Add docstrings to the models
        parent_model.__doc__ = (
            f"Parent entity for {class_name_prefix} files. Generated from {cls.__name__}."
        )
        chunk_model.__doc__ = (
            f"Chunk entity for {class_name_prefix} files. Generated from {cls.__name__}."
        )

        # Register models in the module they belong to
        module = sys.modules[cls.__module__]
        setattr(module, parent_model.__name__, parent_model)
        setattr(module, chunk_model.__name__, chunk_model)

        # Mark this class as having had its models created
        _file_entity_models_created.add(cls)

        return parent_model, chunk_model


class CodeFileEntity(ChunkEntity):
    """Base schema for code file entities."""

    # Basic entity fields
    source_name: str = Field(..., description="Source name")
    name: str = Field(..., description="File name")

    # File specific fields
    file_id: str = Field(..., description="Unique ID of the file")
    mime_type: Optional[str] = Field(None, description="MIME type of the file")
    size: int = Field(..., description="Size of the file in bytes")

    # Code specific fields
    language: Optional[str] = Field(None, description="Programming language of the file")
    line_count: Optional[int] = Field(None, description="Number of lines in the file")
    path_in_repo: str = Field(..., description="Path of the file within the repository")
    last_modified: Optional[datetime] = Field(None, description="Last modification timestamp")
    commit_id: Optional[str] = Field(None, description="Last commit ID that modified this file")
    repo_name: str = Field(..., description="Name of the repository containing this file")
    repo_owner: str = Field(..., description="Owner of the repository")

    metadata: Optional[Dict[str, Any]] = Field(
        None, description="Additional metadata about the file"
    )

    summary: Optional[str] = Field(None, description="Summary of the file")

    # Content and navigation
    url: str = Field(..., description="URL to view the file")
    content: Optional[str] = Field(None, description="File content if available")
    breadcrumbs: List[Breadcrumb] = Field(
        default_factory=list, description="Breadcrumb navigation path"
    )


class WebEntity(BaseEntity):
    """Entity representing a web page to be crawled."""

    url: str = Field(..., description="URL to crawl")
    title: Optional[str] = Field(None, description="Page title if known")
    metadata: Optional[Dict[str, Any]] = Field(default_factory=dict)
    is_fully_processed: bool = Field(
        False,
        description="Flag indicating if this entity was already fully processed (should be KEPT)",
    )


def ensure_file_entity_models():
    """Ensure that all FileEntity subclasses have their parent and chunk models created.

    This function can be called at runtime to make sure all FileEntity subclasses
    have had their parent and chunk models created and registered in their modules.
    """
    # First, proactively import all entity modules
    entity_files = [
        f
        for f in os.listdir("airweave/platform/entities")
        if f.endswith(".py") and not f.startswith("__")
    ]

    for entity_file in entity_files:
        module_name = entity_file[:-3]  # Remove .py extension
        full_module_name = f"airweave.platform.entities.{module_name}"
        try:
            importlib.import_module(full_module_name)
        except Exception as e:
            print(f"Error importing entity module {full_module_name}: {e}")

    # Now check all loaded modules for FileEntity subclasses
    for _, module in list(sys.modules.items()):
        # Skip modules that don't have __dict__ attribute
        if not hasattr(module, "__dict__"):
            continue

        if not module.__name__.startswith("airweave.platform"):
            continue

        # Look for FileEntity subclasses in the module
        for _, cls in list(module.__dict__.items()):
            # Check if it's a class and a subclass of FileEntity (but not FileEntity itself)
            if (
                isinstance(cls, type)
                and issubclass(cls, FileEntity)
                and cls is not FileEntity
                and cls not in _file_entity_models_created
            ):
                try:
                    # Create parent and chunk models
                    parent_model, chunk_model = cls.create_parent_chunk_models()
                    print(
                        "Runtime: Auto-generated parent and chunk models for "
                        f"{cls.__name__} in {cls.__module__}"
                    )
                except Exception as e:
                    print(f"Runtime: Error creating models for {cls.__name__}: {e}")<|MERGE_RESOLUTION|>--- conflicted
+++ resolved
@@ -257,12 +257,9 @@
     # Default fields to exclude when creating storage dict
     default_exclude_fields: List[str] = [
         "vector",  # Exclude the vector itself from the payload
-<<<<<<< HEAD
         "vectors",  # Exclude dense+sparse vectors payload
         # "sync_job_id",
         # "sync_id",
-=======
->>>>>>> 974c6f28
         "db_entity_id",
         "sync_metadata",
         # "parent_entity_id",  # Keep parent_entity_id for deletion tracking
