"""Module for sync factory that creates context and orchestrator instances."""

import importlib
import time
from typing import Any, Optional
from uuid import UUID

from sqlalchemy.ext.asyncio import AsyncSession

from airweave import crud, schemas
from airweave.api.context import ApiContext
from airweave.core import credentials
from airweave.core.config import settings
from airweave.core.constants.reserved_ids import NATIVE_QDRANT_UUID, RESERVED_TABLE_ENTITY_ID
from airweave.core.exceptions import NotFoundException
from airweave.core.guard_rail_service import GuardRailService
from airweave.core.logging import ContextualLogger, LoggerConfigurator, logger
from airweave.core.sync_cursor_service import sync_cursor_service
from airweave.platform.auth_providers._base import BaseAuthProvider
from airweave.platform.destinations._base import BaseDestination
from airweave.platform.entities._base import BaseEntity
from airweave.platform.locator import resource_locator
from airweave.platform.sources._base import BaseSource
from airweave.platform.sync.context import SyncContext
from airweave.platform.sync.cursor import SyncCursor
from airweave.platform.sync.entity_pipeline import EntityPipeline
from airweave.platform.sync.orchestrator import SyncOrchestrator
from airweave.platform.sync.pubsub import SyncEntityStateTracker, SyncProgress
from airweave.platform.sync.stream import AsyncSourceStream
from airweave.platform.sync.token_manager import TokenManager
from airweave.platform.sync.worker_pool import AsyncWorkerPool
from airweave.platform.utils.source_factory_utils import (
    get_auth_configuration,
    process_credentials_for_source,
)


class SyncFactory:
    """Factory for sync orchestrator."""

    @classmethod
    async def create_orchestrator(
        cls,
        db: AsyncSession,
        sync: schemas.Sync,
        sync_job: schemas.SyncJob,
        collection: schemas.Collection,
        connection: schemas.Connection,  # Passed but unused - we load from DB
        ctx: ApiContext,
        access_token: Optional[str] = None,
        max_workers: int = None,
        force_full_sync: bool = False,
    ) -> SyncOrchestrator:
        """Create a dedicated orchestrator instance for a sync run.

        This method creates all necessary components for a sync run, including the
        context and a dedicated orchestrator instance for concurrent execution.

        Args:
            db: Database session
            sync: The sync configuration
            sync_job: The sync job
            collection: The collection to sync to
            connection: The connection (unused - we load source connection from DB)
            ctx: The API context
            access_token: Optional token to use instead of stored credentials
            max_workers: Maximum number of concurrent workers (default: from settings)
            force_full_sync: If True, forces a full sync with orphaned entity deletion

        Returns:
            A dedicated SyncOrchestrator instance
        """
        # Use configured value if max_workers not specified
        if max_workers is None:
            max_workers = settings.SYNC_MAX_WORKERS
            logger.debug(f"Using configured max_workers: {max_workers}")

        # Track initialization timing
        init_start = time.time()

        # Create sync context
        logger.info("Creating sync context...")
        context_start = time.time()
        sync_context = await cls._create_sync_context(
            db=db,
            sync=sync,
            sync_job=sync_job,
            collection=collection,
            connection=connection,  # Unused parameter
            ctx=ctx,
            access_token=access_token,
            force_full_sync=force_full_sync,
        )
        logger.debug(f"Sync context created in {time.time() - context_start:.2f}s")

        # Create entity pipeline
        entity_pipeline = EntityPipeline()

        # Create worker pool
        worker_pool = AsyncWorkerPool(max_workers=max_workers, logger=sync_context.logger)

        stream = AsyncSourceStream(
            source_generator=sync_context.source.generate_entities(),
            queue_size=10000,  # TODO: make this configurable
            logger=sync_context.logger,
        )

        # Create dedicated orchestrator instance with all components
        orchestrator = SyncOrchestrator(
            entity_pipeline=entity_pipeline,
            worker_pool=worker_pool,
            stream=stream,
            sync_context=sync_context,
        )

        logger.info(f"Total orchestrator initialization took {time.time() - init_start:.2f}s")

        return orchestrator

    @classmethod
    async def _create_sync_context(
        cls,
        db: AsyncSession,
        sync: schemas.Sync,
        sync_job: schemas.SyncJob,
        collection: schemas.Collection,
        connection: schemas.Connection,
        ctx: ApiContext,
        access_token: Optional[str] = None,
        force_full_sync: bool = False,
    ) -> SyncContext:
        """Create a sync context.

        Args:
            db: Database session
            sync: The sync configuration
            sync_job: The sync job
            collection: The collection to sync to
            connection: The connection (unused - we load source connection from DB)
            ctx: The API context
            access_token: Optional token to use instead of stored credentials
            force_full_sync: If True, forces a full sync with orphaned entity deletion

        Returns:
            SyncContext object with all required components
        """
        # Get source connection data first (includes source class with cursor schema)
        source_connection_data = await cls._get_source_connection_data(db, sync, ctx)

        # Create a contextualized logger with all job metadata
        logger = LoggerConfigurator.configure_logger(
            "airweave.platform.sync",
            dimensions={
                "sync_id": str(sync.id),
                "sync_job_id": str(sync_job.id),
                "organization_id": str(ctx.organization.id),
                "source_connection_id": str(source_connection_data["connection_id"]),
                "collection_readable_id": str(collection.readable_id),
                "organization_name": ctx.organization.name,
                "scheduled": str(sync_job.scheduled),
            },
        )

        source = await cls._create_source_instance_with_data(
            db=db,
            source_connection_data=source_connection_data,
            ctx=ctx,
            access_token=access_token,
            logger=logger,  # Pass the contextual logger
            sync_job=sync_job,  # Pass sync_job for file downloader temp directory setup
        )
        destinations = await cls._create_destination_instances(
            db=db,
            sync=sync,
            collection=collection,
            ctx=ctx,
            logger=logger,
        )
        entity_map = await cls._get_entity_definition_map(db=db)

        progress = SyncProgress(sync_job.id, logger=logger)

        # NEW: Load initial entity counts from database for state tracking
        initial_counts = await crud.entity_count.get_counts_per_sync_and_type(db, sync.id)

        logger.info(f"🔢 Loaded initial entity counts: {len(initial_counts)} entity types")

        # Log the initial counts for debugging
        for count in initial_counts:
            logger.debug(f"  - {count.entity_definition_name}: {count.count} entities")

        # NEW: Create state-aware tracker (parallel to existing progress)
        entity_state_tracker = SyncEntityStateTracker(
            job_id=sync_job.id, sync_id=sync.id, initial_counts=initial_counts, logger=logger
        )

        logger.info(
            f"✅ Created SyncEntityStateTracker for job {sync_job.id}, "
            f"channel: sync_job_state:{sync_job.id}"
        )

        logger.info("Sync context created")

        # Create GuardRailService with contextual logger
        guard_rail = GuardRailService(
            organization_id=ctx.organization.id,
            logger=logger.with_context(component="guardrail"),
        )

        # Load existing cursor data from database
        # IMPORTANT: When force_full_sync is True (daily cleanup), we intentionally
        # skip loading cursor DATA to force a full sync.
        # This ensures we see ALL entities in the source, not just changed ones,
        # for accurate orphaned entity detection. We still track and save cursor
        # values during the sync for the next incremental sync.

        # Get cursor schema from source class (direct reference, no string lookup!)
        cursor_schema = None
        source_class = source_connection_data["source_class"]
        if hasattr(source_class, "_cursor_class") and source_class._cursor_class:
            cursor_schema = source_class._cursor_class  # Direct class reference
            logger.debug(f"Source has typed cursor: {cursor_schema.__name__}")

        if force_full_sync:
            logger.info(
                "🔄 FORCE FULL SYNC: Skipping cursor data to ensure all entities are fetched "
                "for accurate orphaned entity cleanup. Will still track cursor for next sync."
            )
            cursor_data = None  # Force full sync by not providing previous cursor data
        else:
            # Normal incremental sync - load cursor data
            cursor_data = await sync_cursor_service.get_cursor_data(db=db, sync_id=sync.id, ctx=ctx)
            if cursor_data:
                logger.info(f"📊 Incremental sync: Using cursor data with {len(cursor_data)} keys")

        # Create typed cursor (no locator needed - direct class reference!)
        cursor = SyncCursor(
            sync_id=sync.id,
            cursor_schema=cursor_schema,
            cursor_data=cursor_data,
        )

        # Precompute destination keyword-index capability once
        has_keyword_index = False
        try:
            import asyncio as _asyncio

            if destinations:
                has_keyword_index = any(
                    await _asyncio.gather(*[dest.has_keyword_index() for dest in destinations])
                )
        except Exception as _e:
            logger.warning(f"Failed to precompute keyword index capability on destinations: {_e}")
            has_keyword_index = False

        # Create sync context
        sync_context = SyncContext(
            source=source,
            destinations=destinations,
            sync=sync,
            sync_job=sync_job,
            collection=collection,
            connection=connection,  # Unused parameter
            progress=progress,
            entity_state_tracker=entity_state_tracker,
            cursor=cursor,
            entity_map=entity_map,
            ctx=ctx,
            logger=logger,
            guard_rail=guard_rail,
            force_full_sync=force_full_sync,
            has_keyword_index=has_keyword_index,
        )

        # Set cursor on source so it can access cursor data
        source.set_cursor(cursor)

        return sync_context

    @classmethod
    async def _create_source_instance_with_data(
        cls,
        db: AsyncSession,
        source_connection_data: dict,
        ctx: ApiContext,
        logger: ContextualLogger,
        access_token: Optional[str] = None,
        sync_job: Optional[Any] = None,
    ) -> BaseSource:
        """Create and configure the source instance using pre-fetched connection data."""
        # Get auth configuration (credentials + proxy setup if needed)
        auth_config = await get_auth_configuration(
            db=db,
            source_connection_data=source_connection_data,
            ctx=ctx,
            logger=logger,
            access_token=access_token,
        )

        # Process credentials for source consumption
        source_credentials = await process_credentials_for_source(
            raw_credentials=auth_config["credentials"],
            source_connection_data=source_connection_data,
            logger=logger,
        )

        # Create the source instance with processed credentials
        source = await source_connection_data["source_class"].create(
            source_credentials, config=source_connection_data["config_fields"]
        )

        # Configure source with logger
        if hasattr(source, "set_logger"):
            source.set_logger(logger)

        # Set HTTP client factory if proxy is needed
        if auth_config.get("http_client_factory"):
            source.set_http_client_factory(auth_config["http_client_factory"])

        # Step 4.1: Pass sync identifiers to the source for scoped helpers
        try:
            organization_id = ctx.organization.id
            source_connection_obj = source_connection_data.get("source_connection_obj")
            if hasattr(source, "set_sync_identifiers") and source_connection_obj:
                source.set_sync_identifiers(
                    organization_id=str(organization_id),
                    source_connection_id=str(source_connection_obj.id),
                )
        except Exception:
            # Non-fatal: older sources may ignore this
            pass

        # Setup token manager for OAuth sources (if applicable)
<<<<<<< HEAD
        # Skip for:
        # 1. Direct token injection (when access_token parameter was explicitly passed)
        # 2. Proxy mode (PipedreamProxyClient or other proxies manage tokens internally)
        from airweave.platform.auth_providers.auth_result import AuthProviderMode

        auth_mode = auth_config.get("auth_mode")
=======
        # Skip only for direct token injection (when access_token parameter was explicitly passed)
        # Don't confuse this with credentials being processed to a string for the source
>>>>>>> a40dd611
        auth_provider_instance = auth_config.get("auth_provider_instance")

        # Check if we should skip TokenManager
        is_direct_token_injection = access_token is not None
        is_proxy_mode = auth_mode == AuthProviderMode.PROXY

        if not is_direct_token_injection and not is_proxy_mode:
            try:
                await cls._setup_token_manager(
                    db=db,
                    source=source,
                    source_connection_data=source_connection_data,
                    source_credentials=auth_config["credentials"],
                    ctx=ctx,
                    logger=logger,
                    auth_provider_instance=auth_provider_instance,
                )
            except Exception as e:
                logger.error(
                    f"Failed to setup token manager for source "
                    f"'{source_connection_data['short_name']}': {e}"
                )
                # Don't fail source creation if token manager setup fails
        elif is_proxy_mode:
            logger.info(
                f"⏭️ Skipping token manager for {source_connection_data['short_name']} - "
                f"proxy mode (PipedreamProxyClient manages tokens internally)"
            )
        else:
            logger.debug(
                f"⏭️ Skipping token manager for {source_connection_data['short_name']} - "
                f"direct token injection"
            )

        # Setup file downloader for file-based sources
        cls._setup_file_downloader(source, sync_job, logger)

        # Wrap HTTP client with AirweaveHttpClient for rate limiting
        # This wraps whatever client is currently set (httpx or Pipedream proxy)
        from airweave.platform.utils.source_factory_utils import wrap_source_with_airweave_client

        wrap_source_with_airweave_client(
            source=source,
            source_short_name=source_connection_data["short_name"],
            source_connection_id=source_connection_data["source_connection_obj"].id,
            ctx=ctx,
            logger=logger,
        )

        return source

    @classmethod
    async def _get_source_connection_data(
        cls, db: AsyncSession, sync: schemas.Sync, ctx: ApiContext
    ) -> dict:
        """Get source connection and model data."""
        # 1. Get SourceConnection first (has most of our data)
        source_connection_obj = await crud.source_connection.get_by_sync_id(
            db, sync_id=sync.id, ctx=ctx
        )
        if not source_connection_obj:
            raise NotFoundException(
                f"Source connection record not found for sync {sync.id}. "
                f"This typically occurs when a source connection is deleted while a "
                f"scheduled workflow is queued. The workflow should self-destruct and "
                f"clean up orphaned schedules."
            )

        # 2. Get Connection only to access integration_credential_id
        connection = await crud.connection.get(db, source_connection_obj.connection_id, ctx)
        if not connection:
            raise NotFoundException("Connection not found")

        # 3. Get Source model using short_name from SourceConnection
        source_model = await crud.source.get_by_short_name(db, source_connection_obj.short_name)
        if not source_model:
            raise NotFoundException(f"Source not found: {source_connection_obj.short_name}")

        # Get all fields from the RIGHT places:
        config_fields = source_connection_obj.config_fields or {}  # From SourceConnection

        # Pre-fetch to avoid lazy loading - convert to pure Python types
        auth_config_class = source_model.auth_config_class
        # Convert SQLAlchemy values to clean Python types to avoid lazy loading
        short_name = str(source_connection_obj.short_name)  # From SourceConnection
        connection_id = UUID(str(connection.id))

        # Check if this connection uses an auth provider
        readable_auth_provider_id = getattr(
            source_connection_obj, "readable_auth_provider_id", None
        )

        # For auth provider connections, integration_credential_id will be None
        # For regular connections, integration_credential_id must be set
        if not readable_auth_provider_id and not connection.integration_credential_id:
            raise NotFoundException(f"Connection {connection_id} has no integration credential")

        integration_credential_id = (
            UUID(str(connection.integration_credential_id))
            if connection.integration_credential_id
            else None
        )

        source_class = resource_locator.get_source(source_model)

        return {
            "source_connection_obj": source_connection_obj,  # The main entity
            "connection": connection,  # Just for credential access
            "source_model": source_model,
            "source_class": source_class,
            "config_fields": config_fields,  # From SourceConnection
            "short_name": short_name,  # From SourceConnection
            "auth_config_class": auth_config_class,
            "connection_id": connection_id,
            "integration_credential_id": integration_credential_id,  # From Connection
            "readable_auth_provider_id": getattr(
                source_connection_obj, "readable_auth_provider_id", None
            ),
            "auth_provider_config": getattr(source_connection_obj, "auth_provider_config", None),
        }

    @classmethod
    def _setup_file_downloader(
        cls, source: BaseSource, sync_job: Optional[Any], logger: ContextualLogger
    ) -> None:
        """Setup file downloader for file-based sources.

        All sources get a file downloader (even API-only sources) since BaseSource
        provides set_file_downloader(). Sources that don't download files simply
        won't use it.

        Args:
            source: Source instance to configure
            sync_job: Sync job for temp directory organization (required)
            logger: Logger for diagnostics

        Raises:
            ValueError: If sync_job is None (programming error)
        """
        from airweave.platform.downloader import FileDownloadService

        # Require sync_job - we're always in sync context when this is called
        if not sync_job or not hasattr(sync_job, "id"):
            raise ValueError(
                "sync_job is required for file downloader initialization. "
                "This method should only be called from create_orchestrator() "
                "where sync_job exists."
            )

        file_downloader = FileDownloadService(sync_job_id=str(sync_job.id))
        source.set_file_downloader(file_downloader)
        logger.debug(
            f"File downloader configured for {source.__class__.__name__} "
            f"(sync_job_id: {sync_job.id})"
        )

    @classmethod
    async def _setup_token_manager(
        cls,
        db: AsyncSession,
        source: BaseSource,
        source_connection_data: dict,
        source_credentials: any,
        ctx: ApiContext,
        logger: ContextualLogger,
        auth_provider_instance: Optional[BaseAuthProvider] = None,
    ) -> None:
        """Set up token manager for OAuth sources."""
        short_name = source_connection_data["short_name"]
        source_model = source_connection_data.get("source_model")

        # Determine if we should create a token manager based on oauth_type
        should_create_token_manager = False

        if source_model and hasattr(source_model, "oauth_type") and source_model.oauth_type:
            # Import OAuthType enum
            from airweave.schemas.source_connection import OAuthType

            # Only create token manager for sources that support token refresh
            if source_model.oauth_type in (OAuthType.WITH_REFRESH, OAuthType.WITH_ROTATING_REFRESH):
                should_create_token_manager = True
                logger.debug(
                    f"✅ OAuth source {short_name} with oauth_type={source_model.oauth_type} "
                    f"will use token manager for refresh"
                )
            else:
                logger.debug(
                    f"⏭️ Skipping token manager for {short_name} - "
                    f"oauth_type={source_model.oauth_type} does not support token refresh"
                )

        if should_create_token_manager:
            # Create a minimal connection object with only the fields needed by TokenManager
            # Use pre-fetched IDs to avoid SQLAlchemy lazy loading issues
            minimal_source_connection = type(
                "SourceConnection",
                (),
                {
                    "id": source_connection_data["connection_id"],
                    "integration_credential_id": source_connection_data[
                        "integration_credential_id"
                    ],
                    "config_fields": source_connection_data.get("config_fields"),
                },
            )()

            token_manager = TokenManager(
                db=db,
                source_short_name=short_name,
                source_connection=minimal_source_connection,
                ctx=ctx,
                initial_credentials=source_credentials,
                is_direct_injection=False,  # TokenManager will determine this internally
                logger_instance=logger,
                auth_provider_instance=auth_provider_instance,
            )
            source.set_token_manager(token_manager)

            logger.info(
                f"Token manager initialized for OAuth source {short_name} "
                f"(auth_provider: {'Yes' if auth_provider_instance else 'None'})"
            )
        else:
            logger.debug(
                f"Skipping token manager for {short_name} - "
                "not an OAuth source or no access_token in credentials"
            )

    @classmethod
    async def _create_destination_instances(  # noqa: C901
        cls,
        db: AsyncSession,
        sync: schemas.Sync,
        collection: schemas.Collection,
        ctx: ApiContext,
        logger: ContextualLogger,
    ) -> list[BaseDestination]:
        """Create destination instances with unified credentials pattern (matches sources).

        Handles two special cases:
        1. NATIVE_QDRANT_UUID: Uses settings, no credentials needed
        2. Org-specific destinations (e.g., S3): Loads credentials from Connection

        Args:
        -----
            db (AsyncSession): The database session
            sync (schemas.Sync): The sync object
            collection (schemas.Collection): The collection object
            ctx (ApiContext): The API context
            logger (ContextualLogger): The contextual logger with sync metadata

        Returns:
        --------
            list[BaseDestination]: A list of successfully created destination instances

        Raises:
        -------
            ValueError: If no destinations could be created
        """
        destinations = []

        # Create all destinations from destination_connection_ids
        for destination_connection_id in sync.destination_connection_ids:
            try:
                # Special case: Native Qdrant (uses settings, no DB connection)
                if destination_connection_id == NATIVE_QDRANT_UUID:
                    logger.info("Using native Qdrant destination (settings-based)")
                    destination_model = await crud.destination.get_by_short_name(db, "qdrant")
                    if not destination_model:
                        logger.warning("Qdrant destination model not found")
                        continue

                    destination_schema = schemas.Destination.model_validate(destination_model)
                    destination_class = resource_locator.get_destination(destination_schema)

                    # Fail-fast: vector_size must be set
                    if collection.vector_size is None:
                        raise ValueError(f"Collection {collection.id} has no vector_size set.")

                    # Native Qdrant: no credentials (uses settings)
                    destination = await destination_class.create(
                        credentials=None,
                        config=None,
                        collection_id=collection.id,
                        organization_id=collection.organization_id,
                        vector_size=collection.vector_size,
                        logger=logger,
                    )

                    destinations.append(destination)
                    logger.info("Created native Qdrant destination")
                    continue

                # Regular case: Load connection from database
                destination_connection = await crud.connection.get(
                    db, destination_connection_id, ctx
                )
                if not destination_connection:
                    logger.warning(
                        f"Destination connection {destination_connection_id} not found, skipping"
                    )
                    continue

                destination_model = await crud.destination.get_by_short_name(
                    db, destination_connection.short_name
                )
                if not destination_model:
                    logger.warning(
                        f"Destination {destination_connection.short_name} not found, skipping"
                    )
                    continue

                # Load credentials (contains both auth and config)
                destination_credentials = None
                if (
                    destination_model.auth_config_class
                    and destination_connection.integration_credential_id
                ):
                    credential = await crud.integration_credential.get(
                        db, destination_connection.integration_credential_id, ctx
                    )
                    if credential:
                        decrypted_credential = credentials.decrypt(credential.encrypted_credentials)
                        auth_config_class = resource_locator.get_auth_config(
                            destination_model.auth_config_class
                        )
                        destination_credentials = auth_config_class.model_validate(
                            decrypted_credential
                        )

                # Create destination instance with credentials (config=None)
                destination_schema = schemas.Destination.model_validate(destination_model)
                destination_class = resource_locator.get_destination(destination_schema)

                destination = await destination_class.create(
                    credentials=destination_credentials,
                    config=None,  # Everything is in credentials for now
                    collection_id=collection.id,
                    organization_id=collection.organization_id,
                    logger=logger,
                    collection_readable_id=collection.readable_id,
                    sync_id=sync.id,
                )

                destinations.append(destination)
                logger.info(
                    f"Created destination: {destination_connection.short_name} "
                    f"(connection_id={destination_connection_id})"
                )
            except Exception as e:
                # Log error but continue to next destination
                logger.error(
                    f"Failed to create destination {destination_connection_id}: {e}", exc_info=True
                )
                continue

        if not destinations:
            raise ValueError(
                "No valid destinations could be created for sync. "
                f"Tried {len(sync.destination_connection_ids)} connection(s)."
            )

        logger.info(
            f"Successfully created {len(destinations)} destination(s) "
            f"out of {len(sync.destination_connection_ids)} configured"
        )

        return destinations

    # NOTE: Transformers removed - chunking now happens in entity_pipeline.py

    @classmethod
    async def _get_entity_definition_map(cls, db: AsyncSession) -> dict[type[BaseEntity], UUID]:
        """Get entity definition map.

        Map entity class to entity definition id.

        Example key-value pair:
            <class 'airweave.platform.entities.trello.TrelloBoard'>: entity_definition_id
        """
        entity_definitions = await crud.entity_definition.get_all(db)

        entity_definition_map = {}
        for entity_definition in entity_definitions:
            if entity_definition.id == RESERVED_TABLE_ENTITY_ID:
                continue
            full_module_name = f"airweave.platform.entities.{entity_definition.module_name}"
            module = importlib.import_module(full_module_name)
            entity_class = getattr(module, entity_definition.class_name)
            entity_definition_map[entity_class] = entity_definition.id

        return entity_definition_map<|MERGE_RESOLUTION|>--- conflicted
+++ resolved
@@ -331,17 +331,12 @@
             pass
 
         # Setup token manager for OAuth sources (if applicable)
-<<<<<<< HEAD
         # Skip for:
         # 1. Direct token injection (when access_token parameter was explicitly passed)
         # 2. Proxy mode (PipedreamProxyClient or other proxies manage tokens internally)
         from airweave.platform.auth_providers.auth_result import AuthProviderMode
 
         auth_mode = auth_config.get("auth_mode")
-=======
-        # Skip only for direct token injection (when access_token parameter was explicitly passed)
-        # Don't confuse this with credentials being processed to a string for the source
->>>>>>> a40dd611
         auth_provider_instance = auth_config.get("auth_provider_instance")
 
         # Check if we should skip TokenManager
