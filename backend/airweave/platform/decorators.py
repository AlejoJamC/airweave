--- conflicted
+++ resolved
@@ -20,11 +20,8 @@
     supports_continuous: bool = False,
     federated_search: bool = False,
     supports_temporal_relevance: bool = True,
-<<<<<<< HEAD
     rate_limit_level: Optional[RateLimitLevel] = None,
-=======
     cursor_class: Optional[Type[BaseModel]] = None,
->>>>>>> a40dd611
 ) -> Callable[[type], type]:
     """Enhanced source decorator with OAuth type tracking and typed cursor support.
 
@@ -40,11 +37,8 @@
         supports_continuous: Whether source supports cursor-based continuous syncing (default False)
         federated_search: Whether source uses federated search instead of syncing (default False)
         supports_temporal_relevance: Whether source entities have timestamps for (default True)
-<<<<<<< HEAD
+        cursor_class: Optional Pydantic model class for typed cursor (e.g., GmailCursor)
         rate_limit_level: Rate limiting level (RateLimitLevel.ORG, RateLimitLevel.CONNECTION, or None)
-=======
-        cursor_class: Optional Pydantic model class for typed cursor (e.g., GmailCursor)
->>>>>>> a40dd611
 
     Example:
         # OAuth source (no auth config)
@@ -91,11 +85,8 @@
         cls._supports_continuous = supports_continuous
         cls._federated_search = federated_search
         cls._supports_temporal_relevance = supports_temporal_relevance
-<<<<<<< HEAD
+        cls._cursor_class = cursor_class
         cls._rate_limit_level = rate_limit_level
-=======
-        cls._cursor_class = cursor_class
->>>>>>> a40dd611
 
         # Add validation method if not present
         if not hasattr(cls, "validate"):
