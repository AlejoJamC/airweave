--- conflicted
+++ resolved
@@ -52,11 +52,8 @@
     config_class="PostgreSQLConfig",
     labels=["Database"],
     supports_continuous=True,
-<<<<<<< HEAD
     rate_limit_level=RateLimitLevel.ORG,
-=======
     cursor_class=PostgreSQLCursor,
->>>>>>> a40dd611
 )
 class PostgreSQLSource(BaseSource):
     """PostgreSQL source connector integrates with PostgreSQL databases to extract structured data.
