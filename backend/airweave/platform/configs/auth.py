"""Auth config."""

from typing import Optional

from pydantic import Field, field_validator

from airweave.platform.configs._base import BaseConfig


class AuthConfig(BaseConfig):
    """Authentication config schema."""

    pass


class OAuth2AuthConfig(AuthConfig):
    """Base OAuth2 authentication config.

    This is for OAuth2 sources that only have access tokens (no refresh).
    These sources require going through the OAuth flow and cannot be created via API.
    """

    access_token: str = Field(
        title="Access Token",
        description="The access token for the OAuth2 app. This is obtained through the OAuth flow.",
    )


class OAuth2WithRefreshAuthConfig(OAuth2AuthConfig):
    """OAuth2 authentication config with refresh token support.

    These sources support refresh tokens for long-lived access.
    They require going through the OAuth flow and cannot be created via API.
    """

    refresh_token: str = Field(
        title="Refresh Token",
        description="The refresh token for the OAuth2 app. "
        "This is obtained through the OAuth flow.",
    )


class OAuth2BYOCAuthConfig(OAuth2WithRefreshAuthConfig):
    """OAuth2 Bring Your Own Credentials authentication config.

    These are OAuth2 sources where users provide their own client credentials.
    While they still require OAuth flow, users need to configure client_id/client_secret first.
    """

    client_id: Optional[str] = Field(
        default=None, title="Client ID", description="Your OAuth application's client ID"
    )
    client_secret: Optional[str] = Field(
        default=None, title="Client Secret", description="Your OAuth application's client secret"
    )


class APIKeyAuthConfig(AuthConfig):
    """API key authentication credentials schema."""

    api_key: str = Field(title="API Key", description="The API key for the API")


class OpenAIAuthConfig(APIKeyAuthConfig):
    """OpenAI authentication credentials schema."""

    api_key: str = Field(title="API Key", description="The API key for the OpenAI account")


class URLAndAPIKeyAuthConfig(AuthConfig):
    """URL and API key authentication credentials schema."""

    url: str = Field(title="URL", description="The URL of the API")
    api_key: str = Field(title="API Key", description="The API key for the API")


# Source auth configs


# Source database-specific auth configs
class ODBCAuthConfig(AuthConfig):
    """ODBC authentication credentials schema."""

    host: str = Field(title="Host", description="The host of the ODBC database")
    port: int = Field(title="Port", description="The port of the ODBC database")
    database: str = Field(title="Database", description="The name of the ODBC database")
    username: str = Field(title="Username", description="The username for the ODBC database")
    password: str = Field(title="Password", description="The password for the ODBC database")
    schema: str = Field(title="Schema", description="The schema of the ODBC database")
    tables: str = Field(title="Tables", description="The tables of the ODBC database")


class BaseDatabaseAuthConfig(AuthConfig):
    """Base database authentication configuration."""

    host: str = Field(title="Host", description="The host of the PostgreSQL database")
    port: int = Field(title="Port", description="The port of the PostgreSQL database")
    database: str = Field(title="Database", description="The name of the PostgreSQL database")
    user: str = Field(title="Username", description="The username for the PostgreSQL database")
    password: str = Field(title="Password", description="The password for the PostgreSQL database")
    schema: str = Field(
        default="public",
        title="Schema",
        description="The schema of the PostgreSQL database",
    )
    tables: str = Field(
        default="*",
        title="Tables",
        description=(
            "Comma separated list of tables and views to sync. For example, 'users,orders'. "
            "For all tables (not views), use '*'."
        ),
    )

    class Config:
        """Pydantic config."""

        json_schema_extra = {
            "example": {
                "host": "localhost",
                "port": 5432,
                "database": "mydb",
                "user": "postgres",
                "password": "secret",
                "schema": "public",
                "tables": "users,orders",
            }
        }


# Destination auth configs
class WeaviateAuthConfig(AuthConfig):
    """Weaviate authentication credentials schema."""

    cluster_url: str = Field(title="Cluster URL", description="The URL of the Weaviate cluster")
    api_key: str = Field(title="API Key", description="The API key for the Weaviate cluster")


class QdrantAuthConfig(AuthConfig):
    """Qdrant authentication credentials schema."""

    url: str = Field(title="URL", description="The URL of the Qdrant service")
    api_key: str = Field(
        title="API Key", description="The API key for the Qdrant service (if required)"
    )


class Neo4jAuthConfig(AuthConfig):
    """Neo4j authentication credentials schema."""

    uri: str = Field(title="URI", description="The URI of the Neo4j database")
    username: str = Field(title="Username", description="The username for the Neo4j database")
    password: str = Field(title="Password", description="The password for the Neo4j database")


# AUTH CONFIGS FOR ALL SOURCES


class AirtableAuthConfig(OAuth2WithRefreshAuthConfig):
    """Airtable authentication credentials schema."""

    # Inherits refresh_token and access_token from OAuth2WithRefreshAuthConfig


class AsanaAuthConfig(OAuth2WithRefreshAuthConfig):
    """Asana authentication credentials schema."""

    # Inherits refresh_token and access_token from OAuth2WithRefreshAuthConfig


class AttioAuthConfig(APIKeyAuthConfig):
    """Attio authentication credentials schema."""

    api_key: str = Field(
        title="API Key",
        description="The API key for Attio. Generate one in Workspace Settings > Developers.",
    )


class BitbucketAuthConfig(AuthConfig):
    """Bitbucket authentication credentials schema.

    Supports either:
    - access_token (Bearer) + workspace/repo_slug, or
    - username + app_password (legacy Basic) + workspace/repo_slug
    """

    # New token-based auth
    access_token: Optional[str] = Field(
        default=None,
        title="API Token",
        description=(
            "Bitbucket API token used as a Bearer token. Provide this to use token-based auth."
        ),
    )

    # Legacy Basic auth (deprecated)
    username: Optional[str] = Field(
        default=None,
        title="Username",
        description="Your Bitbucket username (email when using API token)",
    )
    app_password: Optional[str] = Field(
        default=None,
        title="App Password",
        description=("Bitbucket app password (deprecated). Prefer API tokens where available."),
    )

    workspace: str = Field(
        default=None,
        title="Workspace",
        description="Bitbucket workspace slug (e.g., 'my-workspace')",
    )
    repo_slug: Optional[str] = Field(
        default="",
        title="Repository Slug",
        description="Specific repository to sync (e.g., 'my-repo'). "
        "If empty, syncs all repositories in the workspace.",
    )


class BoxAuthConfig(OAuth2WithRefreshAuthConfig):
    """Box authentication credentials schema."""

    # Inherits refresh_token and access_token from OAuth2WithRefreshAuthConfig


class ClickUpAuthConfig(OAuth2AuthConfig):
    """Clickup authentication credentials schema."""

    # Inherits access_token from OAuth2AuthConfig


class ConfluenceAuthConfig(OAuth2WithRefreshAuthConfig):
    """Confluence authentication credentials schema."""

    # Inherits refresh_token and access_token from OAuth2WithRefreshAuthConfig


class DropboxAuthConfig(OAuth2BYOCAuthConfig):
    """Dropbox authentication credentials schema."""

    # Inherits client_id, client_secret, refresh_token and access_token from OAuth2BYOCAuthConfig


class ElasticsearchAuthConfig(AuthConfig):
    """Elasticsearch authentication credentials schema."""

    host: str = Field(
        title="Host",
        description="The full URL to the Elasticsearch server, including http or https",
    )
    port: int = Field(title="Port", description="The port of the elasticsearch database")
    indices: str = Field(
        default="*",
        title="Indices",
        description="Comma separated list of indices to sync. Use '*' for all indices.",
    )
    fields: str = Field(
        default="*",
        title="Fields",
        description="List of fields to sync from each document. For all fields, use '*'",
    )

    @field_validator("host")
    @classmethod
    def validate_host(cls, v: str) -> str:
        """Validate that the host URL starts with http:// or https://."""
        if not v.startswith(("http://", "https://")):
            raise ValueError("Host must start with http:// or https://")
        return v


class GitHubAuthConfig(AuthConfig):
    """GitHub authentication credentials schema."""

    personal_access_token: str = Field(
        title="Personal Access Token",
        description="GitHub PAT with read rights (code, contents, metadata) to the repository",
    )
    repo_name: str = Field(
        title="Repository Name",
        description="Repository to sync in owner/repo format (e.g., 'airweave-ai/airweave')",
    )


class GmailAuthConfig(OAuth2BYOCAuthConfig):
    """Gmail authentication credentials schema."""

    # Inherits client_id, client_secret, refresh_token and access_token from OAuth2BYOCAuthConfig


class GoogleCalendarAuthConfig(OAuth2BYOCAuthConfig):
    """Google Calendar authentication credentials schema."""

    # Inherits client_id, client_secret, refresh_token and access_token from OAuth2BYOCAuthConfig


class GoogleDriveAuthConfig(OAuth2BYOCAuthConfig):
    """Google Drive authentication credentials schema."""

    # Inherits client_id, client_secret, refresh_token and access_token from OAuth2BYOCAuthConfig


class GitLabAuthConfig(OAuth2WithRefreshAuthConfig):
    """GitLab authentication credentials schema."""

    # Inherits refresh_token and access_token from OAuth2WithRefreshAuthConfig


class HubspotAuthConfig(OAuth2WithRefreshAuthConfig):
    """Hubspot authentication credentials schema."""

    # Inherits refresh_token and access_token from OAuth2WithRefreshAuthConfig


class IntercomAuthConfig(OAuth2AuthConfig):
    """Intercom authentication credentials schema."""

    # Inherits access_token from OAuth2AuthConfig


class JiraAuthConfig(OAuth2WithRefreshAuthConfig):
    """Jira authentication credentials schema."""

    # Inherits refresh_token and access_token from OAuth2WithRefreshAuthConfig


class LinearAuthConfig(OAuth2AuthConfig):
    """Linear authentication credentials schema."""

    # Inherits access_token from OAuth2AuthConfig


class MondayAuthConfig(OAuth2AuthConfig):
    """Monday authentication credentials schema."""

    # Inherits access_token from OAuth2AuthConfig


class MySQLAuthConfig(BaseDatabaseAuthConfig):
    """MySQL authentication configuration."""


class NotionAuthConfig(OAuth2AuthConfig):
    """Notion authentication credentials schema."""

    # Inherits access_token from OAuth2AuthConfig


class OneDriveAuthConfig(OAuth2WithRefreshAuthConfig):
    """OneDrive authentication credentials schema."""

    # Inherits refresh_token and access_token from OAuth2WithRefreshAuthConfig


class OracleAuthConfig(BaseDatabaseAuthConfig):
    """Oracle authentication configuration."""


class OutlookCalendarAuthConfig(OAuth2WithRefreshAuthConfig):
    """Outlook Calendar authentication credentials schema."""

    # Inherits refresh_token and access_token from OAuth2WithRefreshAuthConfig


class OutlookMailAuthConfig(OAuth2WithRefreshAuthConfig):
    """Outlook Mail authentication credentials schema."""

    # Inherits refresh_token and access_token from OAuth2WithRefreshAuthConfig


class CTTIAuthConfig(AuthConfig):
    """CTTI Clinical Trials authentication credentials schema."""

    username: str = Field(
        title="Username", description="Username for the AACT Clinical Trials database"
    )
    password: str = Field(
        title="Password", description="Password for the AACT Clinical Trials database"
    )


class PostgreSQLAuthConfig(BaseDatabaseAuthConfig):
    """PostgreSQL authentication configuration."""


class SharePointAuthConfig(OAuth2WithRefreshAuthConfig):
    """SharePoint authentication credentials schema."""

    # Inherits refresh_token and access_token from OAuth2WithRefreshAuthConfig


class SlackAuthConfig(OAuth2AuthConfig):
    """Slack authentication credentials schema."""

    # Inherits access_token from OAuth2AuthConfig


class SQLServerAuthConfig(BaseDatabaseAuthConfig):
    """SQL Server authentication configuration."""


class SQLiteAuthConfig(BaseDatabaseAuthConfig):
    """SQLite authentication configuration."""


class StripeAuthConfig(AuthConfig):
    """Stripe authentication credentials schema."""

    api_key: str = Field(
        title="API Key",
        description="The API key for the Stripe account. Should start with 'sk_test_' for test mode"
        " or 'sk_live_' for live mode.",
        pattern="^sk_(test|live)_[A-Za-z0-9]+$",
    )


class TodoistAuthConfig(OAuth2AuthConfig):
    """Todoist authentication credentials schema."""

    # Inherits access_token from OAuth2AuthConfig


<<<<<<< HEAD
class TrelloAuthConfig(AuthConfig):
    """Trello authentication credentials schema.

    Trello uses OAuth1, which requires both a token and token secret.
    """

    oauth_token: str = Field(title="OAuth Token", description="The OAuth1 access token for Trello")
    oauth_token_secret: str = Field(
        title="OAuth Token Secret", description="The OAuth1 access token secret for Trello"
    )
=======
class TeamsAuthConfig(OAuth2WithRefreshAuthConfig):
    """Microsoft Teams authentication credentials schema."""

    # Inherits refresh_token and access_token from OAuth2WithRefreshAuthConfig
>>>>>>> 7d672978


# AUTH PROVIDER AUTHENTICATION CONFIGS
# These are for authenticating TO auth providers themselves


class ComposioAuthConfig(APIKeyAuthConfig):
    """Composio Auth Provider authentication credentials schema."""

    api_key: str = Field(
        title="API Key",
        description="Your Composio API key.",
    )


class PipedreamAuthConfig(AuthConfig):
    """Pipedream Auth Provider authentication credentials schema.

    Pipedream uses OAuth2 client credentials flow for API authentication.
    The access tokens expire after 3600 seconds (1 hour).
    """

    client_id: str = Field(
        title="Client ID",
        description="Your Pipedream OAuth client ID.",
    )
    client_secret: str = Field(
        title="Client Secret",
        description="Your Pipedream OAuth client secret.",
    )<|MERGE_RESOLUTION|>--- conflicted
+++ resolved
@@ -422,7 +422,12 @@
     # Inherits access_token from OAuth2AuthConfig
 
 
-<<<<<<< HEAD
+class TeamsAuthConfig(OAuth2WithRefreshAuthConfig):
+    """Microsoft Teams authentication credentials schema."""
+
+    # Inherits refresh_token and access_token from OAuth2WithRefreshAuthConfig
+
+
 class TrelloAuthConfig(AuthConfig):
     """Trello authentication credentials schema.
 
@@ -433,12 +438,6 @@
     oauth_token_secret: str = Field(
         title="OAuth Token Secret", description="The OAuth1 access token secret for Trello"
     )
-=======
-class TeamsAuthConfig(OAuth2WithRefreshAuthConfig):
-    """Microsoft Teams authentication credentials schema."""
-
-    # Inherits refresh_token and access_token from OAuth2WithRefreshAuthConfig
->>>>>>> 7d672978
 
 
 # AUTH PROVIDER AUTHENTICATION CONFIGS
