"""Service for managing sync job status."""

from datetime import datetime
from typing import Any, Dict, Optional
from uuid import UUID

from airweave import crud, schemas
from airweave.core.logging import logger
from airweave.core.shared_models import SyncJobStatus
from airweave.db.session import get_db_context
from airweave.platform.sync.pubsub import SyncProgressUpdate
from airweave.schemas.auth import AuthContext


def map_python_enum_to_database(status: SyncJobStatus) -> str:
    """Map Python enum status to database enum value.

    Python enum uses lowercase: pending, in_progress, completed, failed, cancelled
    Database enum uses uppercase: PENDING, IN_PROGRESS, COMPLETED, FAILED, CANCELLED

    Args:
        status: The SyncJobStatus enum value

    Returns:
        The corresponding uppercase database enum string value
    """
    return status.value.upper()


class SyncJobService:
    """Service for managing sync job status updates."""

    def _build_stats_update_data(self, stats: SyncProgressUpdate) -> Dict[str, Any]:
        """Build update data from stats."""
        update_data = {
            "entities_inserted": stats.inserted,
            "entities_updated": stats.updated,
            "entities_deleted": stats.deleted,
            "entities_kept": stats.kept,
            "entities_skipped": stats.skipped,
        }

        # Use the counts directly - they're already in the right format
        if hasattr(stats, "entities_encountered"):
            update_data["entities_encountered"] = stats.entities_encountered

        return update_data

    def _build_timestamp_update_data(
        self,
        status: SyncJobStatus,
        started_at: Optional[datetime],
        completed_at: Optional[datetime],
        failed_at: Optional[datetime],
        error: Optional[str],
    ) -> Dict[str, Any]:
        """Build timestamp and error update data."""
        update_data = {}

        if started_at:
            update_data["started_at"] = started_at

        if status == SyncJobStatus.COMPLETED and completed_at:
            update_data["completed_at"] = completed_at
        elif status == SyncJobStatus.FAILED:
            if failed_at:
                update_data["failed_at"] = failed_at or datetime.now()
            if error:
                update_data["error"] = error

        return update_data

    async def _update_status_in_database(self, db, sync_job_id: UUID, db_status_value: str) -> None:
        """Update status field using raw SQL."""
        from sqlalchemy import text

        # Update status with uppercase value directly
        await db.execute(
            text(
                "UPDATE sync_job SET status = :status, "
                "modified_at = :modified_at WHERE id = :sync_job_id"
            ),
            {
                "status": db_status_value,
                "modified_at": datetime.now(),
                "sync_job_id": sync_job_id,
            },
        )

    async def update_status(
        self,
        sync_job_id: UUID,
        status: SyncJobStatus,
        auth_context: AuthContext,
        stats: Optional[SyncProgressUpdate] = None,
        error: Optional[str] = None,
        started_at: Optional[datetime] = None,
        completed_at: Optional[datetime] = None,
        failed_at: Optional[datetime] = None,
    ) -> None:
        """Update sync job status with provided details."""
        try:
            async with get_db_context() as db:
                db_sync_job = await crud.sync_job.get(
                    db=db, id=sync_job_id, auth_context=auth_context
                )

                if not db_sync_job:
                    logger.error(f"Sync job {sync_job_id} not found")
                    return

                # Map Python enum to database enum value (lowercase to uppercase)
                db_status_value = map_python_enum_to_database(status)
                logger.info(
                    f"Mapping Python enum {status.value} to database value {db_status_value}"
                )

                update_data = {"status": status}

                if stats:
<<<<<<< HEAD
                    update_data["entities_inserted"] = stats.inserted
                    update_data["entities_updated"] = stats.updated
                    update_data["entities_deleted"] = stats.deleted
                    update_data["entities_kept"] = stats.kept
                    update_data["entities_skipped"] = stats.skipped

                    # Use the counts directly - they're already in the right format
                    if hasattr(stats, "entities_encountered"):
                        update_data["entities_encountered"] = stats.entities_encountered

                if started_at:
                    update_data["started_at"] = started_at
                if status == SyncJobStatus.COMPLETED and completed_at:
                    update_data["completed_at"] = completed_at
                elif status == SyncJobStatus.FAILED:
                    if failed_at:
                        update_data["failed_at"] = failed_at or datetime.now()
                    if error:
                        update_data["error"] = error

                await crud.sync_job.update(
                    db=db,
                    db_obj=db_sync_job,
                    obj_in=schemas.SyncJobUpdate(**update_data),
                    auth_context=auth_context,
=======
                    stats_data = self._build_stats_update_data(stats)
                    update_data.update(stats_data)

                timestamp_data = self._build_timestamp_update_data(
                    status, started_at, completed_at, failed_at, error
                )
                update_data.update(timestamp_data)

                # Update status using raw SQL
                await self._update_status_in_database(db, sync_job_id, db_status_value)

                # Update other fields using the normal ORM
                # (excluding status which we already updated)
                update_data.pop("status")
                if update_data:
                    await crud.sync_job.update(
                        db=db,
                        db_obj=db_sync_job,
                        obj_in=schemas.SyncJobUpdate(**update_data),
                        current_user=current_user,
                    )

                await db.commit()
                logger.info(
                    f"Successfully updated sync job {sync_job_id} status to {db_status_value}"
>>>>>>> fd25cc33
                )

        except Exception as e:
            logger.error(f"Failed to update sync job status: {e}")


# Singleton instance
sync_job_service = SyncJobService()<|MERGE_RESOLUTION|>--- conflicted
+++ resolved
@@ -118,33 +118,6 @@
                 update_data = {"status": status}
 
                 if stats:
-<<<<<<< HEAD
-                    update_data["entities_inserted"] = stats.inserted
-                    update_data["entities_updated"] = stats.updated
-                    update_data["entities_deleted"] = stats.deleted
-                    update_data["entities_kept"] = stats.kept
-                    update_data["entities_skipped"] = stats.skipped
-
-                    # Use the counts directly - they're already in the right format
-                    if hasattr(stats, "entities_encountered"):
-                        update_data["entities_encountered"] = stats.entities_encountered
-
-                if started_at:
-                    update_data["started_at"] = started_at
-                if status == SyncJobStatus.COMPLETED and completed_at:
-                    update_data["completed_at"] = completed_at
-                elif status == SyncJobStatus.FAILED:
-                    if failed_at:
-                        update_data["failed_at"] = failed_at or datetime.now()
-                    if error:
-                        update_data["error"] = error
-
-                await crud.sync_job.update(
-                    db=db,
-                    db_obj=db_sync_job,
-                    obj_in=schemas.SyncJobUpdate(**update_data),
-                    auth_context=auth_context,
-=======
                     stats_data = self._build_stats_update_data(stats)
                     update_data.update(stats_data)
 
@@ -164,13 +137,12 @@
                         db=db,
                         db_obj=db_sync_job,
                         obj_in=schemas.SyncJobUpdate(**update_data),
-                        current_user=current_user,
+                        auth_context=auth_context,
                     )
 
                 await db.commit()
                 logger.info(
                     f"Successfully updated sync job {sync_job_id} status to {db_status_value}"
->>>>>>> fd25cc33
                 )
 
         except Exception as e:
