"""Shared exceptions module."""

from typing import Optional

from pydantic import ValidationError


class PermissionException(Exception):
    """Exception raised when a user does not have the necessary permissions to perform an action."""

    def __init__(
        self,
        message: Optional[str] = "User does not have the right to perform this action",
    ):
        """Create a new PermissionException instance.

        Args:
        ----
            message (str, optional): The error message. Has default message.

        """
        self.message = message
        super().__init__(self.message)


class NotFoundException(Exception):
    """Exception raised when an object is not found."""

    def __init__(self, message: Optional[str] = "Object not found"):
        """Create a new NotFoundException instance.

        Args:
        ----
            message (str, optional): The error message. Has default message.

        """
        self.message = message
        super().__init__(self.message)


class ImmutableFieldError(Exception):
    """Exception raised for attempts to modify immutable fields in a database model."""

    def __init__(self, field_name: str, message: str = "Cannot modify immutable field"):
        """Create a new ImmutableFieldError instance.

        Args:
        ----
            field_name (str): The name of the immutable field.
            message (str, optional): The error message. Has default message.

        """
        self.field_name = field_name
        self.message = message
        super().__init__(f"{message}: {field_name}")


class TokenRefreshError(Exception):
    """Exception raised when a token refresh fails."""

    def __init__(self, message: Optional[str] = "Token refresh failed"):
        """Create a new TokenRefreshError instance.

        Args:
        ----
            message (str, optional): The error message. Has default message.

        """
        self.message = message
        super().__init__(self.message)


<<<<<<< HEAD
class UsageLimitExceededException(Exception):
    """Exception raised when usage limits are exceeded."""

    def __init__(
        self,
        action_type: Optional[str] = None,
        limit: Optional[int] = None,
        current_usage: Optional[int] = None,
        message: Optional[str] = None,
    ):
        """Create a new UsageLimitExceededException instance.

        Args:
        ----
            action_type (str, optional): The type of action that exceeded the limit.
            limit (int, optional): The limit that was exceeded.
            current_usage (int, optional): The current usage count.
            message (str, optional): Custom error message. If not provided, generates one.

        """
        if message is None:
            if action_type:
                message = f"Usage limit exceeded for {action_type}"
                if limit is not None and current_usage is not None:
                    message += f": {current_usage}/{limit}"
            else:
                message = "Usage limit exceeded"

        self.action_type = action_type
        self.limit = limit
        self.current_usage = current_usage
        self.message = message
        super().__init__(self.message)


class PaymentRequiredException(Exception):
    """Exception raised when an action is blocked due to payment status."""

    def __init__(
        self,
        action_type: Optional[str] = None,
        payment_status: Optional[str] = None,
        message: Optional[str] = None,
    ):
        """Create a new PaymentRequiredException instance.

        Args:
        ----
            action_type (str, optional): The type of action that was blocked.
            payment_status (str, optional): The current payment status.
            message (str, optional): Custom error message. If not provided, generates one.

        """
        if message is None:
            if action_type and payment_status:
                message = (
                    f"Action '{action_type}' is not allowed due to payment status: {payment_status}"
                )
            elif action_type:
                message = f"Action '{action_type}' requires an active subscription"
            else:
                message = "This action requires an active subscription"

        self.action_type = action_type
        self.payment_status = payment_status
=======
class ExternalServiceError(Exception):
    """Exception raised when an external service fails."""

    def __init__(self, service_name: str, message: Optional[str] = "External service failed"):
        """Create a new ExternalServiceError instance.

        Args:
        ----
            service_name (str): The name of the external service.
            message (str, optional): The error message. Has default message.

        """
        self.service_name = service_name
        self.message = message
        super().__init__(f"{service_name}: {message}")


class InvalidStateError(Exception):
    """Exception raised when an object is in an invalid state.

    Used when multiple services are involved and the state of one service is invalid,
    in relation to the other services.
    """

    def __init__(self, message: Optional[str] = "Object is in an invalid state"):
        """Create a new InvalidStateError instance.

        Args:
        ----
            message (str, optional): The error message. Has default message.

        """
>>>>>>> 4c152dd0
        self.message = message
        super().__init__(self.message)


def unpack_validation_error(exc: ValidationError) -> dict:
    """Unpack a Pydantic validation error into a dictionary.

    Args:
    ----
        exc (ValidationError): The Pydantic validation error.

    Returns:
    -------
        dict: The dictionary representation of the validation error.

    """
    error_messages = []
    for error in exc.errors():
        field = ".".join(str(loc) for loc in error["loc"])
        message = error["msg"]
        error_messages.append({field: message})

    return {"errors": error_messages}<|MERGE_RESOLUTION|>--- conflicted
+++ resolved
@@ -70,7 +70,6 @@
         super().__init__(self.message)
 
 
-<<<<<<< HEAD
 class UsageLimitExceededException(Exception):
     """Exception raised when usage limits are exceeded."""
 
@@ -136,7 +135,10 @@
 
         self.action_type = action_type
         self.payment_status = payment_status
-=======
+        self.message = message
+        super().__init__(self.message)
+
+
 class ExternalServiceError(Exception):
     """Exception raised when an external service fails."""
 
@@ -169,7 +171,6 @@
             message (str, optional): The error message. Has default message.
 
         """
->>>>>>> 4c152dd0
         self.message = message
         super().__init__(self.message)
 
